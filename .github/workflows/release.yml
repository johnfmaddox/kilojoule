--- conflicted
+++ resolved
@@ -1,130 +1,214 @@
-# name: Release Python Package to PyPI
-
-# on: [push, pull_request]
-
-# jobs:
-#   build:
-#     name: Build distribution 📦
-#     runs-on: ubuntu-latest
-
-#     steps:
-#     - uses: actions/checkout@v4
-#     - name: Set up Python
-#       uses: actions/setup-python@v5
-#       with:
-#         python-version: "3.x"
-#     - name: Install pypa/build
-#       run: >-
-#         python3 -m
-#         pip install
-#         build
-#         --user
-#     - name: Build a binary wheel and a source tarball
-#       run: python3 -m build
-#     - name: Store the distribution packages
-#       uses: actions/upload-artifact@v4
-#       with:
-#         name: python-package-distributions
-#         path: dist/
-
-#   publish-to-pypi:
-#     name: >-
-#       Publish Python 🐍 distribution 📦 to PyPI
-#     if: startsWith(github.ref, 'refs/tags/')  # only publish to PyPI on tag pushes
-#     needs:
-#     - build
-#     runs-on: ubuntu-latest
-#     environment:
-#       name: pypi
-#       url: https://pypi.org/p/kilojoule 
-#     permissions:
-#       id-token: write  # IMPORTANT: mandatory for trusted publishing
-
-#     steps:
-#     - name: Download all the dists
-#       uses: actions/download-artifact@v4
-#       with:
-#         name: python-package-distributions
-#         path: dist/
-#     - name: Publish distribution 📦 to PyPI
-#       uses: pypa/gh-action-pypi-publish@release/v1
-
-#   github-release:
-#     name: >-
-#       Sign the Python 🐍 distribution 📦 with Sigstore
-#       and upload them to GitHub Release
-#     needs:
-#     - publish-to-pypi
-#     runs-on: ubuntu-latest
-
-#     permissions:
-#       contents: write  # IMPORTANT: mandatory for making GitHub Releases
-#       id-token: write  # IMPORTANT: mandatory for sigstore
-
-#     steps:
-#     - name: Download all the dists
-#       uses: actions/download-artifact@v4
-#       with:
-#         name: python-package-distributions
-#         path: dist/
-#     - name: Sign the dists with Sigstore
-#       uses: sigstore/gh-action-sigstore-python@v1.2.3
-#       with:
-#         inputs: >-
-#           ./dist/*.tar.gz
-#           ./dist/*.whl
-#     - name: Create GitHub Release
-#       env:
-#         GITHUB_TOKEN: ${{ github.token }}
-#       run: >-
-#         gh release create
-#         '${{ github.ref_name }}'
-#         --repo '${{ github.repository }}'
-#         --notes ""
-#     - name: Upload artifact signatures to GitHub Release
-#       env:
-#         GITHUB_TOKEN: ${{ github.token }}
-#       # Upload to GitHub Release using the `gh` CLI.
-#       # `dist/` contains the built packages, and the
-#       # sigstore-produced signatures and certificates.
-#       run: >-
-#         gh release upload
-#         '${{ github.ref_name }}' dist/**
-#         --repo '${{ github.repository }}'
-
-#   publish-to-testpypi:
-#     name: Publish Python 🐍 distribution 📦 to TestPyPI
-#     if: github.ref == 'refs/heads/main'
-#     needs:
-#     - build
-#     runs-on: ubuntu-latest
-
-#     environment:
-#       name: testpypi
-#       url: https://test.pypi.org/p/kilojoule 
-
-#     permissions:
-#       id-token: write  # IMPORTANT: mandatory for trusted publishing
-
-#     steps:
-#     - name: Download all the dists
-<<<<<<< HEAD
-#       uses: actions/download-artifact@v4
-#       with:
-#         name: python-package-distributions
-#         path: dist/
-#     - name: Publish distribution 📦 to TestPyPI
-#       uses: pypa/gh-action-pypi-publish@release/v1
-#       with:
-#         repository-url: https://test.pypi.org/legacy/
-=======
-      uses: actions/download-artifact@v4
-      with:
-        name: python-package-distributions
-        path: dist/
-    - name: Publish distribution 📦 to TestPyPI
-      uses: pypa/gh-action-pypi-publish@release/v1
-      with:
-        repository-url: https://test.pypi.org/legacy/
-
->>>>>>> 8d113a9c
+# name: Release Python Package to PyPI
+# name: Release Python Package to PyPI
+
+# on: [push, pull_request]
+# on: [push, pull_request]
+
+# jobs:
+#   build:
+#     name: Build distribution 📦
+#     runs-on: ubuntu-latest
+# jobs:
+#   build:
+#     name: Build distribution 📦
+#     runs-on: ubuntu-latest
+
+#     steps:
+#     - uses: actions/checkout@v4
+#     - name: Set up Python
+#       uses: actions/setup-python@v5
+#       with:
+#         python-version: "3.x"
+#     - name: Install pypa/build
+#       run: >-
+#         python3 -m
+#         pip install
+#         build
+#         --user
+#     - name: Build a binary wheel and a source tarball
+#       run: python3 -m build
+#     - name: Store the distribution packages
+#       uses: actions/upload-artifact@v4
+#       with:
+#         name: python-package-distributions
+#         path: dist/
+#     steps:
+#     - uses: actions/checkout@v4
+#     - name: Set up Python
+#       uses: actions/setup-python@v5
+#       with:
+#         python-version: "3.x"
+#     - name: Install pypa/build
+#       run: >-
+#         python3 -m
+#         pip install
+#         build
+#         --user
+#     - name: Build a binary wheel and a source tarball
+#       run: python3 -m build
+#     - name: Store the distribution packages
+#       uses: actions/upload-artifact@v4
+#       with:
+#         name: python-package-distributions
+#         path: dist/
+
+#   publish-to-pypi:
+#     name: >-
+#       Publish Python 🐍 distribution 📦 to PyPI
+#     if: startsWith(github.ref, 'refs/tags/')  # only publish to PyPI on tag pushes
+#     needs:
+#     - build
+#     runs-on: ubuntu-latest
+#     environment:
+#       name: pypi
+#       url: https://pypi.org/p/kilojoule 
+#     permissions:
+#       id-token: write  # IMPORTANT: mandatory for trusted publishing
+#   publish-to-pypi:
+#     name: >-
+#       Publish Python 🐍 distribution 📦 to PyPI
+#     if: startsWith(github.ref, 'refs/tags/')  # only publish to PyPI on tag pushes
+#     needs:
+#     - build
+#     runs-on: ubuntu-latest
+#     environment:
+#       name: pypi
+#       url: https://pypi.org/p/kilojoule 
+#     permissions:
+#       id-token: write  # IMPORTANT: mandatory for trusted publishing
+
+#     steps:
+#     - name: Download all the dists
+#       uses: actions/download-artifact@v4
+#       with:
+#         name: python-package-distributions
+#         path: dist/
+#     - name: Publish distribution 📦 to PyPI
+#       uses: pypa/gh-action-pypi-publish@release/v1
+#     steps:
+#     - name: Download all the dists
+#       uses: actions/download-artifact@v4
+#       with:
+#         name: python-package-distributions
+#         path: dist/
+#     - name: Publish distribution 📦 to PyPI
+#       uses: pypa/gh-action-pypi-publish@release/v1
+
+#   github-release:
+#     name: >-
+#       Sign the Python 🐍 distribution 📦 with Sigstore
+#       and upload them to GitHub Release
+#     needs:
+#     - publish-to-pypi
+#     runs-on: ubuntu-latest
+#   github-release:
+#     name: >-
+#       Sign the Python 🐍 distribution 📦 with Sigstore
+#       and upload them to GitHub Release
+#     needs:
+#     - publish-to-pypi
+#     runs-on: ubuntu-latest
+
+#     permissions:
+#       contents: write  # IMPORTANT: mandatory for making GitHub Releases
+#       id-token: write  # IMPORTANT: mandatory for sigstore
+#     permissions:
+#       contents: write  # IMPORTANT: mandatory for making GitHub Releases
+#       id-token: write  # IMPORTANT: mandatory for sigstore
+
+#     steps:
+#     - name: Download all the dists
+#       uses: actions/download-artifact@v4
+#       with:
+#         name: python-package-distributions
+#         path: dist/
+#     - name: Sign the dists with Sigstore
+#       uses: sigstore/gh-action-sigstore-python@v1.2.3
+#       with:
+#         inputs: >-
+#           ./dist/*.tar.gz
+#           ./dist/*.whl
+#     - name: Create GitHub Release
+#       env:
+#         GITHUB_TOKEN: ${{ github.token }}
+#       run: >-
+#         gh release create
+#         '${{ github.ref_name }}'
+#         --repo '${{ github.repository }}'
+#         --notes ""
+#     - name: Upload artifact signatures to GitHub Release
+#       env:
+#         GITHUB_TOKEN: ${{ github.token }}
+#       # Upload to GitHub Release using the `gh` CLI.
+#       # `dist/` contains the built packages, and the
+#       # sigstore-produced signatures and certificates.
+#       run: >-
+#         gh release upload
+#         '${{ github.ref_name }}' dist/**
+#         --repo '${{ github.repository }}'
+#     steps:
+#     - name: Download all the dists
+#       uses: actions/download-artifact@v4
+#       with:
+#         name: python-package-distributions
+#         path: dist/
+#     - name: Sign the dists with Sigstore
+#       uses: sigstore/gh-action-sigstore-python@v1.2.3
+#       with:
+#         inputs: >-
+#           ./dist/*.tar.gz
+#           ./dist/*.whl
+#     - name: Create GitHub Release
+#       env:
+#         GITHUB_TOKEN: ${{ github.token }}
+#       run: >-
+#         gh release create
+#         '${{ github.ref_name }}'
+#         --repo '${{ github.repository }}'
+#         --notes ""
+#     - name: Upload artifact signatures to GitHub Release
+#       env:
+#         GITHUB_TOKEN: ${{ github.token }}
+#       # Upload to GitHub Release using the `gh` CLI.
+#       # `dist/` contains the built packages, and the
+#       # sigstore-produced signatures and certificates.
+#       run: >-
+#         gh release upload
+#         '${{ github.ref_name }}' dist/**
+#         --repo '${{ github.repository }}'
+
+#   publish-to-testpypi:
+#     name: Publish Python 🐍 distribution 📦 to TestPyPI
+#     if: github.ref == 'refs/heads/main'
+#     needs:
+#     - build
+#     runs-on: ubuntu-latest
+#   publish-to-testpypi:
+#     name: Publish Python 🐍 distribution 📦 to TestPyPI
+#     if: github.ref == 'refs/heads/main'
+#     needs:
+#     - build
+#     runs-on: ubuntu-latest
+
+#     environment:
+#       name: testpypi
+#       url: https://test.pypi.org/p/kilojoule 
+#     environment:
+#       name: testpypi
+#       url: https://test.pypi.org/p/kilojoule 
+
+#     permissions:
+#       id-token: write  # IMPORTANT: mandatory for trusted publishing
+#     permissions:
+#       id-token: write  # IMPORTANT: mandatory for trusted publishing
+
+#     steps:
+#     - name: Download all the dists
+#       uses: actions/download-artifact@v4
+#       with:
+#         name: python-package-distributions
+#         path: dist/
+#     - name: Publish distribution 📦 to TestPyPI
+#       uses: pypa/gh-action-pypi-publish@release/v1
+#       with:
+#         repository-url: https://test.pypi.org/legacy/