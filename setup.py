--- conflicted
+++ resolved
@@ -1,48 +1,41 @@
-import setuptools
-<<<<<<< HEAD
-=======
-
->>>>>>> 5263b5c8
-
-with open("README.rst", "r", encoding="utf-8") as fh:
-    long_description = fh.read()
-
-setuptools.setup(
-    name="kilojoule",
-<<<<<<< HEAD
-    version="0.3.2",
-=======
-    version="0.3.3",
->>>>>>> 5263b5c8
-    author="Jack Maddox",
-    author_email="jackmaddox@gmail.com",
-    description="A convenience package for engineering calculations with a focus on fluids mechanics, thermodynamics, and heat transfer",
-    long_description=long_description,
-    long_description_content_type="text/markdown",
-    url="https://github.com/johnfmaddox/kilojoule",
-    packages=setuptools.find_packages(),
-    classifiers=[
-        "Programming Language :: Python :: 3",
-        "License :: OSI Approved :: MIT License",
-        "Operating System :: OS Independent",
-    ],
-    install_requires=[
-        "numpy",
-        "scipy",
-        "sympy",
-        "pandas",
-        "matplotlib",
-        "pint",
-        "pint-pandas",
-        "uncertainties",
-        "coolprop",
-        "pyromat",
-        "regex",
-        "rich",
-        "schemdraw",  # required to use the drawing library
-        "sigfig",  # required to check solutions
-        "emoji",  # optional for "prettier" solution checking
-        "icecream",
-    ],
-    python_requires=">=3.8",
-)
+import setuptools
+
+
+with open("README.rst", "r", encoding="utf-8") as fh:
+    long_description = fh.read()
+
+setuptools.setup(
+    name="kilojoule",
+    version="0.3.3",
+    author="Jack Maddox",
+    author_email="jackmaddox@gmail.com",
+    description="A convenience package for engineering calculations with a focus on fluids mechanics, thermodynamics, and heat transfer",
+    long_description=long_description,
+    long_description_content_type="text/markdown",
+    url="https://github.com/johnfmaddox/kilojoule",
+    packages=setuptools.find_packages(),
+    classifiers=[
+        "Programming Language :: Python :: 3",
+        "License :: OSI Approved :: MIT License",
+        "Operating System :: OS Independent",
+    ],
+    install_requires=[
+        "numpy",
+        "scipy",
+        "sympy",
+        "pandas",
+        "matplotlib",
+        "pint",
+        "pint-pandas",
+        "uncertainties",
+        "coolprop",
+        "pyromat",
+        "regex",
+        "rich",
+        "schemdraw",  # required to use the drawing library
+        "sigfig",  # required to check solutions
+        "emoji",  # optional for "prettier" solution checking
+        "icecream",
+    ],
+    python_requires=">=3.8",
+)